/**
 * Licensed to the Apache Software Foundation (ASF) under one
 * or more contributor license agreements.  See the NOTICE file
 * distributed with this work for additional information
 * regarding copyright ownership.  The ASF licenses this file
 * to you under the Apache License, Version 2.0 (the
 * "License"); you may not use this file except in compliance
 * with the License.  You may obtain a copy of the License at
 *
 *     http://www.apache.org/licenses/LICENSE-2.0
 *
 * Unless required by applicable law or agreed to in writing, software
 * distributed under the License is distributed on an "AS IS" BASIS,
 * WITHOUT WARRANTIES OR CONDITIONS OF ANY KIND, either express or implied.
 * See the License for the specific language governing permissions and
 * limitations under the License.
 */
package org.apache.zookeeper.server.quorum;

import java.io.BufferedReader;
import java.io.File;
import java.io.FileNotFoundException;
import java.io.FileReader;
import java.io.IOException;
import java.io.StringReader;
import java.io.StringWriter;
import java.io.Writer;
import java.net.DatagramPacket;
import java.net.DatagramSocket;
import java.net.InetAddress;
import java.net.InetSocketAddress;
import java.net.SocketException;
import java.net.UnknownHostException;
import java.nio.ByteBuffer;
import java.util.ArrayList;
import java.util.Collections;
import java.util.HashMap;
import java.util.HashSet;
import java.util.List;
import java.util.Map;
import java.util.Map.Entry;
import java.util.Properties;
import java.util.Set;
import java.util.concurrent.atomic.AtomicInteger;

import org.apache.zookeeper.KeeperException.BadArgumentsException;
import org.apache.zookeeper.common.AtomicFileWritingIdiom;
import org.apache.zookeeper.common.AtomicFileWritingIdiom.WriterStatement;
import org.apache.zookeeper.common.Time;
import org.apache.zookeeper.jmx.MBeanRegistry;
import org.apache.zookeeper.jmx.ZKMBeanInfo;
import org.apache.zookeeper.server.ServerCnxnFactory;
import org.apache.zookeeper.server.ZKDatabase;
import org.apache.zookeeper.server.ZooKeeperServer;
import org.apache.zookeeper.server.ZooKeeperThread;
import org.apache.zookeeper.server.admin.AdminServer;
import org.apache.zookeeper.server.admin.AdminServer.AdminServerException;
import org.apache.zookeeper.server.admin.AdminServerFactory;
import org.apache.zookeeper.server.persistence.FileTxnSnapLog;
import org.apache.zookeeper.server.quorum.QuorumPeerConfig.ConfigException;
import org.apache.zookeeper.server.quorum.flexible.QuorumMaj;
import org.apache.zookeeper.server.quorum.flexible.QuorumVerifier;
import org.apache.zookeeper.server.util.ZxidUtils;
import org.slf4j.Logger;
import org.slf4j.LoggerFactory;

/**
 * This class manages the quorum protocol. There are three states this server
 * can be in:
 * <ol>
 * <li>Leader election - each server will elect a leader (proposing itself as a
 * leader initially).</li>
 * <li>Follower - the server will synchronize with the leader and replicate any
 * transactions.</li>
 * <li>Leader - the server will process requests and forward them to followers.
 * A majority of followers must log the request before it can be accepted.
 * </ol>
 *
 * This class will setup a datagram socket that will always respond with its
 * view of the current leader. The response will take the form of:
 *
 * <pre>
 * int xid;
 *
 * long myid;
 *
 * long leader_id;
 *
 * long leader_zxid;
 * </pre>
 *
 * The request for the current leader will consist solely of an xid: int xid;
 */
public class QuorumPeer extends ZooKeeperThread implements QuorumStats.Provider {
    private static final Logger LOG = LoggerFactory.getLogger(QuorumPeer.class);

    private QuorumBean jmxQuorumBean;
    LocalPeerBean jmxLocalPeerBean;
    private Map<Long, RemotePeerBean> jmxRemotePeerBean;
    LeaderElectionBean jmxLeaderElectionBean;
    private QuorumCnxManager qcm;

    /**
     * ZKDatabase is a top level member of quorumpeer
     * which will be used in all the zookeeperservers
     * instantiated later. Also, it is created once on
     * bootup and only thrown away in case of a truncate
     * message from the leader
     */
    private ZKDatabase zkDb;

    public static class QuorumServer {
        public InetSocketAddress addr = null;

        public InetSocketAddress electionAddr = null;
        
        public InetSocketAddress clientAddr = null;
        
        public long id;
        
        public LearnerType type = LearnerType.PARTICIPANT;
        
        private List<InetSocketAddress> myAddrs;

        public QuorumServer(long id, InetSocketAddress addr,
                InetSocketAddress electionAddr, InetSocketAddress clientAddr) {
            this(id, addr, electionAddr, clientAddr, LearnerType.PARTICIPANT);
        }

        public QuorumServer(long id, InetSocketAddress addr,
                InetSocketAddress electionAddr) {
            this(id, addr, electionAddr, (InetSocketAddress)null, LearnerType.PARTICIPANT);
        }

        public QuorumServer(long id, InetSocketAddress addr) {
            this(id, addr, (InetSocketAddress)null, (InetSocketAddress)null, LearnerType.PARTICIPANT);
        }

        /**
         * Performs a DNS lookup for server address and election address.
         *
         * If the DNS lookup fails, this.addr and electionAddr remain
         * unmodified.
         */
        public void recreateSocketAddresses() {
            if (this.addr == null) {
                LOG.warn("Server address has not been initialized");
                return;
            }
            if (this.electionAddr == null) {
                LOG.warn("Election address has not been initialized");
                return;
            }
            String host = this.addr.getHostString();
            InetAddress address = null;
            try {
                address = InetAddress.getByName(host);
            } catch (UnknownHostException ex) {
                LOG.warn("Failed to resolve address: {}", host, ex);
                return;
            }
            LOG.debug("Resolved address for {}: {}", host, address);
            int port = this.addr.getPort();
            this.addr = new InetSocketAddress(address, port);
            port = this.electionAddr.getPort();
            // 选举地址默认是本机
            this.electionAddr = new InetSocketAddress(address, port);
        }

        private void setType(String s) throws ConfigException {
            if (s.toLowerCase().equals("observer")) {
               type = LearnerType.OBSERVER;
           } else if (s.toLowerCase().equals("participant")) {
               type = LearnerType.PARTICIPANT;
            } else {
               throw new ConfigException("Unrecognised peertype: " + s);
            }
        }

        private static String[] splitWithLeadingHostname(String s)
                throws ConfigException
        {
            /* Does it start with an IPv6 literal? */
            if (s.startsWith("[")) {
                int i = s.indexOf("]:");
                if (i < 0) {
                    throw new ConfigException(s + " starts with '[' but has no matching ']:'");
                }

                String[] sa = s.substring(i + 2).split(":");
                String[] nsa = new String[sa.length + 1];
                nsa[0] = s.substring(1, i);
                System.arraycopy(sa, 0, nsa, 1, sa.length);

                return nsa;
            } else {
                return s.split(":");
            }
        }

        private static final String wrongFormat = " does not have the form server_config or server_config;client_config"+
        " where server_config is host:port:port or host:port:port:type and client_config is port or host:port";

        public QuorumServer(long sid, String addressStr) throws ConfigException {
            // LOG.warn("sid = " + sid + " addressStr = " + addressStr);
            // 2888是位客户端的服务端口，3888是zk集群通信的端口
            // server.0=192.168.1.100:2888:3888
            // server.1=192.168.1.101:2888:3888
            // server.2=192.168.1.102:2888:3888
            this.id = sid;
            String serverClientParts[] = addressStr.split(";");
            String serverParts[] = splitWithLeadingHostname(serverClientParts[0]);
            if ((serverClientParts.length > 2) || (serverParts.length < 3)
                    || (serverParts.length > 4)) {
                throw new ConfigException(addressStr + wrongFormat);
            }

            if (serverClientParts.length == 2) {
                //LOG.warn("ClientParts: " + serverClientParts[1]);
                String clientParts[] = splitWithLeadingHostname(serverClientParts[1]);
                if (clientParts.length > 2) {
                    throw new ConfigException(addressStr + wrongFormat);
                }

                // is client_config a host:port or just a port
                String hostname = (clientParts.length == 2) ? clientParts[0] : "0.0.0.0";
                try {
                    clientAddr = new InetSocketAddress(hostname,
                            Integer.parseInt(clientParts[clientParts.length - 1]));
                    //LOG.warn("Set clientAddr to " + clientAddr);
                } catch (NumberFormatException e) {
                    throw new ConfigException("Address unresolved: " + hostname + ":" + clientParts[clientParts.length - 1]);
                }
            }

            // server_config should be either host:port:port or host:port:port:type
            try {
                addr = new InetSocketAddress(serverParts[0],
                        Integer.parseInt(serverParts[1]));
            } catch (NumberFormatException e) {
                throw new ConfigException("Address unresolved: " + serverParts[0] + ":" + serverParts[1]);
            }
            try {
                electionAddr = new InetSocketAddress(serverParts[0], 
                        Integer.parseInt(serverParts[2]));
            } catch (NumberFormatException e) {
                throw new ConfigException("Address unresolved: " + serverParts[0] + ":" + serverParts[2]);
            }

            if (serverParts.length == 4) {
                setType(serverParts[3]);
            }

            setMyAddrs();
        }

        public QuorumServer(long id, InetSocketAddress addr,
                    InetSocketAddress electionAddr, LearnerType type) {
            this(id, addr, electionAddr, (InetSocketAddress)null, type);
        }

        public QuorumServer(long id, InetSocketAddress addr,
                InetSocketAddress electionAddr, InetSocketAddress clientAddr, LearnerType type) {
            this.id = id;
            this.addr = addr;
            this.electionAddr = electionAddr;
            this.type = type;
            this.clientAddr = clientAddr;

            setMyAddrs();
        }

        private void setMyAddrs() {
            this.myAddrs = new ArrayList<InetSocketAddress>();
            this.myAddrs.add(this.addr);
            this.myAddrs.add(this.clientAddr);
            this.myAddrs.add(this.electionAddr);
            this.myAddrs = excludedSpecialAddresses(this.myAddrs);
        }

        private static String delimitedHostString(InetSocketAddress addr)
        {
            String host = addr.getHostString();
            if (host.contains(":")) {
                return "[" + host + "]";
            } else {
                return host;
            }
        }

        public String toString(){
            StringWriter sw = new StringWriter();
            //addr should never be null, but just to make sure
            if (addr !=null) {
                sw.append(delimitedHostString(addr));
                sw.append(":");
                sw.append(String.valueOf(addr.getPort()));
            }
            if (electionAddr!=null){
                sw.append(":");
                sw.append(String.valueOf(electionAddr.getPort()));
            }           
            if (type == LearnerType.OBSERVER) sw.append(":observer");
            else if (type == LearnerType.PARTICIPANT) sw.append(":participant");            
            if (clientAddr!=null){
                sw.append(";");
                sw.append(delimitedHostString(clientAddr));
                sw.append(":");
                sw.append(String.valueOf(clientAddr.getPort()));
            }
            return sw.toString();       
        }

        public int hashCode() {
          assert false : "hashCode not designed";
          return 42; // any arbitrary constant will do 
        }
        
        private boolean checkAddressesEqual(InetSocketAddress addr1, InetSocketAddress addr2){
            if ((addr1 == null && addr2!=null) ||
                (addr1!=null && addr2==null) ||
                (addr1!=null && addr2!=null && !addr1.equals(addr2))) return false;
            return true;
        }
        
        public boolean equals(Object o){
            if (!(o instanceof QuorumServer)) return false;
            QuorumServer qs = (QuorumServer)o;          
            if ((qs.id != id) || (qs.type != type)) return false;   
            if (!checkAddressesEqual(addr, qs.addr)) return false;
            if (!checkAddressesEqual(electionAddr, qs.electionAddr)) return false;
            if (!checkAddressesEqual(clientAddr, qs.clientAddr)) return false;                    
            return true;
        }

        public void checkAddressDuplicate(QuorumServer s) throws BadArgumentsException {
            List<InetSocketAddress> otherAddrs = new ArrayList<InetSocketAddress>();
            otherAddrs.add(s.addr);
            otherAddrs.add(s.clientAddr);
            otherAddrs.add(s.electionAddr);
            otherAddrs = excludedSpecialAddresses(otherAddrs);

            for (InetSocketAddress my: this.myAddrs) {

                for (InetSocketAddress other: otherAddrs) {
                    if (my.equals(other)) {
                        String error = String.format("%s of server.%d conflicts %s of server.%d", my, this.id, other, s.id);
                        throw new BadArgumentsException(error);
                    }
                }
            }
        }

        private List<InetSocketAddress> excludedSpecialAddresses(List<InetSocketAddress> addrs) {
            List<InetSocketAddress> included = new ArrayList<InetSocketAddress>();
            InetAddress wcAddr = new InetSocketAddress(0).getAddress();

            for (InetSocketAddress addr : addrs) {
                if (addr == null) {
                    continue;
                }
                InetAddress inetaddr = addr.getAddress();

                if (inetaddr == null ||
                    inetaddr.equals(wcAddr) || // wildCard address(0.0.0.0)
                    inetaddr.isLoopbackAddress()) { // loopback address(localhost/127.0.0.1)
                    continue;
                }
                included.add(addr);
            }
            return included;
        }
    }


    public enum ServerState {
        LOOKING, FOLLOWING, LEADING, OBSERVING;
    }

    /*
     * A peer can either be participating, which implies that it is willing to
     * both vote in instances of consensus and to elect or become a Leader, or
     * it may be observing in which case it isn't.
     *
     * We need this distinction to decide which ServerState to move to when
     * conditions change (e.g. which state to become after LOOKING).
     */
    public enum LearnerType {
        PARTICIPANT, OBSERVER;
    }

    /*
     * To enable observers to have no identifier, we need a generic identifier
     * at least for QuorumCnxManager. We use the following constant to as the
     * value of such a generic identifier.
     */

    static final long OBSERVER_ID = Long.MAX_VALUE;

    /*
     * Record leader election time
     */
    public long start_fle, end_fle; // fle = fast leader election
    public static final String FLE_TIME_UNIT = "MS";

    /*
     * Default value of peer is participant
     */
    private LearnerType learnerType = LearnerType.PARTICIPANT;

    public LearnerType getLearnerType() {
        return learnerType;
    }

    /**
     * Sets the LearnerType
     */
    public void setLearnerType(LearnerType p) {
        learnerType = p;
    }

    protected synchronized void setConfigFileName(String s) {
        configFilename = s;
    }

    private String configFilename = null;

    public int getQuorumSize(){
        return getVotingView().size();
    }

    /**
     * QuorumVerifier implementation; default (majority).
     */

    //last committed quorum verifier
    public QuorumVerifier quorumVerifier;
    
    //last proposed quorum verifier
    public QuorumVerifier lastSeenQuorumVerifier = null;

    // Lock object that guard access to quorumVerifier and lastSeenQuorumVerifier.
    final Object QV_LOCK = new Object();


    /**
     * My id
     */
    private long myid;


    /**
     * get the id of this quorum peer.
     */
    public long getId() {
        return myid;
    }

    /**
     * This is who I think the leader currently is.
     */
    volatile private Vote currentVote;

    public synchronized Vote getCurrentVote(){
        return currentVote;
    }

    public synchronized void setCurrentVote(Vote v){
        currentVote = v;
    }

    volatile boolean running = true;

    /**
     * The number of milliseconds of each tick
     */
    // 与follower,observer的ping间隔,时间位tickTime/2
    protected int tickTime;

    /**
     * Whether learners in this quorum should create new sessions as local.
     * False by default to preserve existing behavior.
     */
    protected boolean localSessionsEnabled = false;

    /**
     * Whether learners in this quorum should upgrade local sessions to
     * global. Only matters if local sessions are enabled.
     */
    protected boolean localSessionsUpgradingEnabled = true;

    /**
     * Minimum number of milliseconds to allow for session timeout.
     * A value of -1 indicates unset, use default.
     */
    protected int minSessionTimeout = -1;

    /**
     * Maximum number of milliseconds to allow for session timeout.
     * A value of -1 indicates unset, use default.
     */
    protected int maxSessionTimeout = -1;

    /**
     * The number of ticks that the initial synchronization phase can take
     */
    protected int initLimit;

    /**
     * The number of ticks that can pass between sending a request and getting
     * an acknowledgment
     */
    protected int syncLimit;
    
    /**
     * Enables/Disables sync request processor. This option is enabled
     * by default and is to be used with observers.
     */
    protected boolean syncEnabled = true;

    /**
     * The current tick
     */
    protected AtomicInteger tick = new AtomicInteger();

    /**
     * Whether or not to listen on all IPs for the two quorum ports
     * (broadcast and fast leader election).
     */
    protected boolean quorumListenOnAllIPs = false;

    /**
     * Keeps time taken for leader election in milliseconds. Sets the value to
     * this variable only after the completion of leader election.
     */
    private long electionTimeTaken = -1;

    /**
     * @deprecated As of release 3.4.0, this class has been deprecated, since
     * it is used with one of the udp-based versions of leader election, which
     * we are also deprecating.
     *
     * This class simply responds to requests for the current leader of this
     * node.
     * <p>
     * The request contains just an xid generated by the requestor.
     * <p>
     * The response has the xid, the id of this server, the id of the leader,
     * and the zxid of the leader.
     *
     *
     */
    @Deprecated
    class ResponderThread extends ZooKeeperThread {
        ResponderThread() {
            super("ResponderThread");
        }

        volatile boolean running = true;

        @Override
        public void run() {
            try {
                byte b[] = new byte[36];
                ByteBuffer responseBuffer = ByteBuffer.wrap(b);
                DatagramPacket packet = new DatagramPacket(b, b.length);
                while (running) {
                    udpSocket.receive(packet);
                    if (packet.getLength() != 4) {
                        LOG.warn("Got more than just an xid! Len = "
                                + packet.getLength());
                    } else {
                        responseBuffer.clear();
                        responseBuffer.getInt(); // Skip the xid
                        responseBuffer.putLong(myid);
                        Vote current = getCurrentVote();
                        switch (getPeerState()) {
                        case LOOKING:
                            responseBuffer.putLong(current.getId());
                            responseBuffer.putLong(current.getZxid());
                            break;
                        case LEADING:
                            responseBuffer.putLong(myid);
                            try {
                                long proposed;
                                synchronized(leader) {
                                    proposed = leader.lastProposed;
                                }
                                responseBuffer.putLong(proposed);
                            } catch (NullPointerException npe) {
                                // This can happen in state transitions,
                                // just ignore the request
                            }
                            break;
                        case FOLLOWING:
                            responseBuffer.putLong(current.getId());
                            try {
                                responseBuffer.putLong(follower.getZxid());
                            } catch (NullPointerException npe) {
                                // This can happen in state transitions,
                                // just ignore the request
                            }
                            break;
                        case OBSERVING:
                            // Do nothing, Observers keep themselves to
                            // themselves.
                            break;
                        }
                        packet.setData(b);
                        udpSocket.send(packet);
                    }
                    packet.setLength(b.length);
                }
            } catch (RuntimeException e) {
                LOG.warn("Unexpected runtime exception in ResponderThread",e);
            } catch (IOException e) {
                LOG.warn("Unexpected IO exception in ResponderThread",e);
            } finally {
                LOG.warn("QuorumPeer responder thread exited");
            }
        }
    }

    private ServerState state = ServerState.LOOKING;

    // 是否参与下次投票
    private boolean reconfigFlag = false; // indicates that a reconfig just committed

    public synchronized void setPeerState(ServerState newState){
        state=newState;
    }
    public synchronized void reconfigFlagSet(){
       reconfigFlag = true;
    }
    public synchronized void reconfigFlagClear(){
       reconfigFlag = false;
    }
    public synchronized boolean isReconfigStateChange(){
       return reconfigFlag;
    }
    public synchronized ServerState getPeerState(){
        return state;
    }

    DatagramSocket udpSocket;
<<<<<<< HEAD
    // 本机与客户端的通信地址
=======

    /**
     * clientPort=2181

     server.0=192.168.1.100:2888:3888
     server.1=192.168.1.101:2888:3888
     server.2=192.168.1.102:2888:3888

     通常2888是集群内部通信的端口号
     3888是集群内部选举的端口号
     clientPort是集群对外响应的端口号
     */
    // 议员地址就是配置中的第一个server地址
>>>>>>> 473a349a
    private InetSocketAddress myQuorumAddr;
    // 选举地址就是配置中的第二个server地址
    private InetSocketAddress myElectionAddr = null;
    // 响应客户端地址的server地址，由clientPort或clientAddress配置
    private InetSocketAddress myClientAddr = null;

    /**
     * Resolves hostname for a given server ID.
     *
     * This method resolves hostname for a given server ID in both quorumVerifer
     * and lastSeenQuorumVerifier. If the server ID matches the local server ID,
     * it also updates myQuorumAddr and myElectionAddr.
     */
    public void recreateSocketAddresses(long id) {
        // 获取集群所有节点的信息
        QuorumVerifier qv = getQuorumVerifier();
        if (qv != null) {
            // 找到指定的serverId的信息，初始化服务地址和投票地址
            QuorumServer qs = qv.getAllMembers().get(id);
            if (qs != null) {
                qs.recreateSocketAddresses();
                // 如果是本机，重置下本机服务地址和选举地址
                if (id == getId()) {
                    setQuorumAddress(qs.addr);
                    setElectionAddress(qs.electionAddr);
                }
            }
        }
        // 从.dynamic 文件中获取投票的节点信息
        qv = getLastSeenQuorumVerifier();
        if (qv != null) {
            QuorumServer qs = qv.getAllMembers().get(id);
            if (qs != null) {
                qs.recreateSocketAddresses();
            }
        }
    }

    public InetSocketAddress getQuorumAddress(){
        synchronized (QV_LOCK) {
            return myQuorumAddr;
        }
    }
    
    public void setQuorumAddress(InetSocketAddress addr){
        synchronized (QV_LOCK) {
            myQuorumAddr = addr;
        }
    }

    public InetSocketAddress getElectionAddress(){
        synchronized (QV_LOCK) {
            return myElectionAddr;
        }
    }

    public void setElectionAddress(InetSocketAddress addr){
        synchronized (QV_LOCK) {
            myElectionAddr = addr;
        }
    }
    
    public InetSocketAddress getClientAddress(){
        synchronized (QV_LOCK) {
            return myClientAddr;
        }
    }
    
    public void setClientAddress(InetSocketAddress addr){
        synchronized (QV_LOCK) {
            myClientAddr = addr;
        }
    }
    
    private int electionType;

    Election electionAlg;

    ServerCnxnFactory cnxnFactory;
    ServerCnxnFactory secureCnxnFactory;

    private FileTxnSnapLog logFactory = null;

    private final QuorumStats quorumStats;

    AdminServer adminServer;

    public QuorumPeer() {
        super("QuorumPeer");
        quorumStats = new QuorumStats(this);
        jmxRemotePeerBean = new HashMap<Long, RemotePeerBean>();
        adminServer = AdminServerFactory.createAdminServer();
    }


    /**
     * For backward compatibility purposes, we instantiate QuorumMaj by default.
     */

    public QuorumPeer(Map<Long, QuorumServer> quorumPeers, File dataDir,
            File dataLogDir, int electionType,
            long myid, int tickTime, int initLimit, int syncLimit,
            ServerCnxnFactory cnxnFactory) throws IOException {
        this(quorumPeers, dataDir, dataLogDir, electionType, myid, tickTime,
                initLimit, syncLimit, false, cnxnFactory,
                new QuorumMaj(quorumPeers));
    }

    public QuorumPeer(Map<Long, QuorumServer> quorumPeers, File dataDir,
            File dataLogDir, int electionType,
            long myid, int tickTime, int initLimit, int syncLimit,
            boolean quorumListenOnAllIPs,
            ServerCnxnFactory cnxnFactory,
            QuorumVerifier quorumConfig) throws IOException {
        this();
        this.cnxnFactory = cnxnFactory;
        this.electionType = electionType;
        this.myid = myid;
        this.tickTime = tickTime;
        this.initLimit = initLimit;
        this.syncLimit = syncLimit;
        this.quorumListenOnAllIPs = quorumListenOnAllIPs;
        this.logFactory = new FileTxnSnapLog(dataLogDir, dataDir);
        this.zkDb = new ZKDatabase(this.logFactory);
        if(quorumConfig == null) quorumConfig = new QuorumMaj(quorumPeers);
        setQuorumVerifier(quorumConfig, false);
        adminServer = AdminServerFactory.createAdminServer();
    }

    QuorumStats quorumStats() {
        return quorumStats;
    }

    @Override
    public synchronized void start() {
        if (!getView().containsKey(myid)) {
            throw new RuntimeException("My id " + myid + " not in the peer list");
         }
         // 初始化zk的内存数据，快照文件，
        // 以及最新的zxid lastProccessZxid
        // currentEpoch
        // acceptedEpoch
        loadDataBase();
        // 启动服务器socketServer
        startServerCnxnFactory();
        try {
            adminServer.start();
        } catch (AdminServerException e) {
            LOG.warn("Problem starting AdminServer", e);
            System.out.println(e);
        }
        // 开始选举
        startLeaderElection();
        super.start();
    }

    private void loadDataBase() {
        try {
            // 更新快照日志，以及内存数据
            zkDb.loadDataBase();

            // load the epochs
            // 获取最新的zxid
            // 首次启动zk,zxid=0，如果不autoCreateDB，zxid=-1
            long lastProcessedZxid = zkDb.getDataTree().lastProcessedZxid;
            // 将zxid右移32位生成epochOfZxid
            long epochOfZxid = ZxidUtils.getEpochFromZxid(lastProcessedZxid);
            try {
                // 从快照日志文件目录中读取currentEpoch文件，拿到currentEpoch
                currentEpoch = readLongFromFile(CURRENT_EPOCH_FILENAME);
            } catch(FileNotFoundException e) {
            	// pick a reasonable epoch number
            	// this should only happen once when moving to a
            	// new code version
                // 如果还没有创建，则第一个currentEpoch就是最新的zxid右移32位之后的值
            	currentEpoch = epochOfZxid;
            	LOG.info(CURRENT_EPOCH_FILENAME
            	        + " not found! Creating with a reasonable default of {}. This should only happen when you are upgrading your installation",
            	        currentEpoch);
            	writeLongToFile(CURRENT_EPOCH_FILENAME, currentEpoch);
            }
            // 如果从快照日志目录解析到的epochOfZxid,要比从快照日志目录下的currentEpoch文件读取到的还要大
            // 说明currentEpoch文件保存的zxid太老了，理论上currentEpoch要最新
            if (epochOfZxid > currentEpoch) {
                throw new IOException("The current epoch, " + ZxidUtils.zxidToString(currentEpoch) + ", is older than the last zxid, " + lastProcessedZxid);
            }
            try {
                // 从快照日志文件目录中读取acceptedEpoch文件，拿到acceptedEpoch
                acceptedEpoch = readLongFromFile(ACCEPTED_EPOCH_FILENAME);
            } catch(FileNotFoundException e) {
            	// pick a reasonable epoch number
            	// this should only happen once when moving to a
            	// new code version
                // 如果是首次则是epochOfZxid，并持久化到文件
            	acceptedEpoch = epochOfZxid;
            	LOG.info(ACCEPTED_EPOCH_FILENAME
            	        + " not found! Creating with a reasonable default of {}. This should only happen when you are upgrading your installation",
            	        acceptedEpoch);
            	writeLongToFile(ACCEPTED_EPOCH_FILENAME, acceptedEpoch);
            }
            // acceptedEpoch不能小于currentEpoch
            if (acceptedEpoch < currentEpoch) {
                throw new IOException("The accepted epoch, " + ZxidUtils.zxidToString(acceptedEpoch) + " is less than the current epoch, " + ZxidUtils.zxidToString(currentEpoch));
            }
        } catch(IOException ie) {
            LOG.error("Unable to load database on disk", ie);
            throw new RuntimeException("Unable to run quorum server ", ie);
        }
    }

    ResponderThread responder;

    synchronized public void stopLeaderElection() {
        responder.running = false;
        responder.interrupt();
    }
    synchronized public void startLeaderElection() {
       try {
           if (getPeerState() == ServerState.LOOKING) {
               // 当前server的serverId,最新的zxid,currentEpoch
               // 初始化当前投票是自己
               currentVote = new Vote(myid, getLastLoggedZxid(), getCurrentEpoch());
           }
       } catch(IOException e) {
           RuntimeException re = new RuntimeException(e.getMessage());
           re.setStackTrace(e.getStackTrace());
           throw re;
       }

       // if (!getView().containsKey(myid)) {
      //      throw new RuntimeException("My id " + myid + " not in the peer list");
        //}
        if (electionType == 0) {
            try {
                udpSocket = new DatagramSocket(myQuorumAddr.getPort());
                responder = new ResponderThread();
                responder.start();
            } catch (SocketException e) {
                throw new RuntimeException(e);
            }
        }
        // zk默认的选举类型electionType=3
        this.electionAlg = createElectionAlgorithm(electionType);
    }

    /**
     * Count the number of nodes in the map that could be followers.
     * @param peers
     * @return The number of followers in the map
     */
    protected static int countParticipants(Map<Long,QuorumServer> peers) {
      int count = 0;
      for (QuorumServer q : peers.values()) {
          if (q.type == LearnerType.PARTICIPANT) {
              count++;
          }
      }
      return count;
    }

    /**

     * This constructor is only used by the existing unit test code.
     * It defaults to FileLogProvider persistence provider.
     */
    public QuorumPeer(Map<Long,QuorumServer> quorumPeers, File snapDir,
            File logDir, int clientPort, int electionAlg,
            long myid, int tickTime, int initLimit, int syncLimit)
        throws IOException
    {
        this(quorumPeers, snapDir, logDir, electionAlg, myid, tickTime, initLimit, syncLimit, false,
                ServerCnxnFactory.createFactory(getClientAddress(quorumPeers, myid, clientPort), -1),
                new QuorumMaj(quorumPeers));
    }

    /**
     * This constructor is only used by the existing unit test code.
     * It defaults to FileLogProvider persistence provider.
     */
    public QuorumPeer(Map<Long,QuorumServer> quorumPeers, File snapDir,
            File logDir, int clientPort, int electionAlg,
            long myid, int tickTime, int initLimit, int syncLimit,
            QuorumVerifier quorumConfig)
        throws IOException
    {
        this(quorumPeers, snapDir, logDir, electionAlg,
                myid,tickTime, initLimit,syncLimit, false,
                ServerCnxnFactory.createFactory(getClientAddress(quorumPeers, myid, clientPort), -1),
                quorumConfig);
    }

    private static InetSocketAddress getClientAddress(Map<Long, QuorumServer> quorumPeers, long myid, int clientPort)
            throws IOException {
        QuorumServer quorumServer = quorumPeers.get(myid);
        if (null == quorumServer) {
            throw new IOException("No QuorumServer correspoding to myid " + myid);
        }
        if (null == quorumServer.clientAddr) {
            return new InetSocketAddress(clientPort);
        }
        if (quorumServer.clientAddr.getPort() != clientPort) {
            throw new IOException("QuorumServer port " + quorumServer.clientAddr.getPort()
                    + " does not match with given port " + clientPort);
        }
        return quorumServer.clientAddr;
    }

    /**
     * returns the highest zxid that this host has seen
     *
     * @return the highest zxid for this host
     */
    public long getLastLoggedZxid() {
        if (!zkDb.isInitialized()) {
            loadDataBase();
        }
        return zkDb.getDataTreeLastProcessedZxid();
    }

    public Follower follower;
    public Leader leader;
    public Observer observer;

    protected Follower makeFollower(FileTxnSnapLog logFactory) throws IOException {
        return new Follower(this, new FollowerZooKeeperServer(logFactory, this, this.zkDb));
    }

    protected Leader makeLeader(FileTxnSnapLog logFactory) throws IOException {
        return new Leader(this, new LeaderZooKeeperServer(logFactory, this, this.zkDb));
    }

    protected Observer makeObserver(FileTxnSnapLog logFactory) throws IOException {
        return new Observer(this, new ObserverZooKeeperServer(logFactory, this, this.zkDb));
    }

    @SuppressWarnings("deprecation")
    protected Election createElectionAlgorithm(int electionAlgorithm){
        Election le=null;

        //TODO: use a factory rather than a switch
        switch (electionAlgorithm) {
        case 0:
            le = new LeaderElection(this);
            break;
        case 1:
            le = new AuthFastLeaderElection(this);
            break;
        case 2:
            le = new AuthFastLeaderElection(this, true);
            break;
        case 3:
            //
            qcm = new QuorumCnxManager(this);
            QuorumCnxManager.Listener listener = qcm.listener;
            if(listener != null){
                // 启动选举监听线程
                listener.start();
                FastLeaderElection fle = new FastLeaderElection(this, qcm);
                fle.start();
                le = fle;
            } else {
                LOG.error("Null listener when initializing cnx manager");
            }
            break;
        default:
            assert false;
        }
        return le;
    }

    @SuppressWarnings("deprecation")
    protected Election makeLEStrategy(){
        LOG.debug("Initializing leader election protocol...");
        if (getElectionType() == 0) {
            electionAlg = new LeaderElection(this);
        }
        return electionAlg;
    }

    synchronized protected void setLeader(Leader newLeader){
        leader=newLeader;
    }

    synchronized protected void setFollower(Follower newFollower){
        follower=newFollower;
    }

    synchronized protected void setObserver(Observer newObserver){
        observer=newObserver;
    }

    synchronized public ZooKeeperServer getActiveServer(){
        if(leader!=null)
            return leader.zk;
        else if(follower!=null)
            return follower.zk;
        else if (observer != null)
            return observer.zk;
        return null;
    }

    boolean shuttingDownLE = false;
    
    @Override
    public void run() {
        updateThreadName();

        LOG.debug("Starting quorum peer");
        try {
            jmxQuorumBean = new QuorumBean(this);
            MBeanRegistry.getInstance().register(jmxQuorumBean, null);
            for(QuorumServer s: getView().values()){
                ZKMBeanInfo p;
                if (getId() == s.id) {
                    p = jmxLocalPeerBean = new LocalPeerBean(this);
                    try {
                        MBeanRegistry.getInstance().register(p, jmxQuorumBean);
                    } catch (Exception e) {
                        LOG.warn("Failed to register with JMX", e);
                        jmxLocalPeerBean = null;
                    }
                } else {
                    RemotePeerBean rBean = new RemotePeerBean(s);
                    try {
                        MBeanRegistry.getInstance().register(rBean, jmxQuorumBean);
                        jmxRemotePeerBean.put(s.id, rBean);
                    } catch (Exception e) {
                        LOG.warn("Failed to register with JMX", e);
                    }
                }
            }
        } catch (Exception e) {
            LOG.warn("Failed to register with JMX", e);
            jmxQuorumBean = null;
        }

        try {
            /*
             * Main loop
             */
            while (running) {
                switch (getPeerState()) {
                case LOOKING:
                    LOG.info("LOOKING");

                    if (Boolean.getBoolean("readonlymode.enabled")) {
                        LOG.info("Attempting to start ReadOnlyZooKeeperServer");

                        // Create read-only server but don't start it immediately
                        final ReadOnlyZooKeeperServer roZk =
                            new ReadOnlyZooKeeperServer(logFactory, this, this.zkDb);
    
                        // Instead of starting roZk immediately, wait some grace
                        // period before we decide we're partitioned.
                        //
                        // Thread is used here because otherwise it would require
                        // changes in each of election strategy classes which is
                        // unnecessary code coupling.
                        Thread roZkMgr = new Thread() {
                            public void run() {
                                try {
                                    // lower-bound grace period to 2 secs
                                    sleep(Math.max(2000, tickTime));
                                    if (ServerState.LOOKING.equals(getPeerState())) {
                                        roZk.startup();
                                    }
                                } catch (InterruptedException e) {
                                    LOG.info("Interrupted while attempting to start ReadOnlyZooKeeperServer, not started");
                                } catch (Exception e) {
                                    LOG.error("FAILED to start ReadOnlyZooKeeperServer", e);
                                }
                            }
                        };
                        try {
                            roZkMgr.start();
                            reconfigFlagClear();
                            if (shuttingDownLE) {
                                shuttingDownLE = false;
                                startLeaderElection();
                            }
                            // 默认是FastLeaderElection
                            // 选出投票
                            setCurrentVote(makeLEStrategy().lookForLeader());
                        } catch (Exception e) {
                            LOG.warn("Unexpected exception", e);
                            setPeerState(ServerState.LOOKING);
                        } finally {
                            // If the thread is in the the grace period, interrupt
                            // to come out of waiting.
                            roZkMgr.interrupt();
                            roZk.shutdown();
                        }
                    } else {
                        try {
                           reconfigFlagClear();
                            if (shuttingDownLE) {
                               shuttingDownLE = false;
                               startLeaderElection();
                               }
                            setCurrentVote(makeLEStrategy().lookForLeader());
                        } catch (Exception e) {
                            LOG.warn("Unexpected exception", e);
                            setPeerState(ServerState.LOOKING);
                        }                        
                    }
                    break;
                case OBSERVING:
                    try {
                        LOG.info("OBSERVING");
                        setObserver(makeObserver(logFactory));
                        observer.observeLeader();
                    } catch (Exception e) {
                        LOG.warn("Unexpected exception",e );
                    } finally {
                        observer.shutdown();
                        setObserver(null);
                        /**
                         * 若reconfigFlag为false,更新为LOOKING状态，准备选举
                         */
                       updateServerState();
                    }
                    break;
                case FOLLOWING:
                    try {
                       LOG.info("FOLLOWING");
                        setFollower(makeFollower(logFactory));
                        follower.followLeader();
                    } catch (Exception e) {
                       LOG.warn("Unexpected exception",e);
                    } finally {
                        /**
                         * 关闭客户端的所有连接
                         */
                       follower.shutdown();
                       setFollower(null);
                        /**
                         * 若reconfigFlag为false,更新为LOOKING状态，准备选举
                         */
                       updateServerState();
                    }
                    break;
                case LEADING:
                    LOG.info("LEADING");
                    try {
                        setLeader(makeLeader(logFactory));
                        leader.lead();
                        // 如果走到这里说明leader.lead()发生异常了,比如集群有效节点少于一半，或者zxid溢出
                        // 需要进行重新选举，即下一次while
                        setLeader(null);
                    } catch (Exception e) {
                        LOG.warn("Unexpected exception",e);
                    } finally {
                        if (leader != null) {
                            leader.shutdown("Forcing shutdown");
                            setLeader(null);
                        }
                        /**
                         * 若reconfigFlag为false,更新为LOOKING状态，准备选举
                         */
                        updateServerState();
                    }
                    break;
                }
                start_fle = Time.currentElapsedTime();
            }
        } finally {
            LOG.warn("QuorumPeer main thread exited");
            MBeanRegistry instance = MBeanRegistry.getInstance();
            instance.unregister(jmxQuorumBean);
            instance.unregister(jmxLocalPeerBean);

            for (RemotePeerBean remotePeerBean : jmxRemotePeerBean.values()) {
                instance.unregister(remotePeerBean);
            }

            jmxQuorumBean = null;
            jmxLocalPeerBean = null;
            jmxRemotePeerBean = null;
        }
    }

    private synchronized void updateServerState(){
       if (!reconfigFlag) {
           setPeerState(ServerState.LOOKING);
           LOG.warn("PeerState set to LOOKING");
           return;
       }
       
       if (getId() == getCurrentVote().getId()) {
           setPeerState(ServerState.LEADING);
           LOG.debug("PeerState set to LEADING");
       } else if (getLearnerType() == LearnerType.PARTICIPANT) {
           setPeerState(ServerState.FOLLOWING);
           LOG.debug("PeerState set to FOLLOWING");
       } else if (getLearnerType() == LearnerType.OBSERVER) {
           setPeerState(ServerState.OBSERVING);
           LOG.debug("PeerState set to OBSERVER");
       } else { // currently shouldn't happen since there are only 2 learner types
           setPeerState(ServerState.LOOKING);
           LOG.debug("Shouldn't be here");
       }       
       reconfigFlag = false;   
    }
    
    public void shutdown() {
        running = false;
        if (leader != null) {
            leader.shutdown("quorum Peer shutdown");
        }
        if (follower != null) {
            follower.shutdown();
        }
        shutdownServerCnxnFactory();
        if(udpSocket != null) {
            udpSocket.close();
        }

        try {
            adminServer.shutdown();
        } catch (AdminServerException e) {
            LOG.warn("Problem stopping AdminServer", e);
        }

        if(getElectionAlg() != null){
            this.interrupt();
            getElectionAlg().shutdown();
        }
        try {
            zkDb.close();
        } catch (IOException ie) {
            LOG.warn("Error closing logs ", ie);
        }
    }

    /**
     * A 'view' is a node's current opinion of the membership of the entire
     * ensemble.
     */
    public Map<Long,QuorumPeer.QuorumServer> getView() {
        return Collections.unmodifiableMap(getQuorumVerifier().getAllMembers());
    }

    /**
     * Observers are not contained in this view, only nodes with
     * PeerType=PARTICIPANT.
     */
    public Map<Long,QuorumPeer.QuorumServer> getVotingView() {
        return getQuorumVerifier().getVotingMembers();
    }

    /**
     * Returns only observers, no followers.
     */
    public Map<Long,QuorumPeer.QuorumServer> getObservingView() {
       return getQuorumVerifier().getObservingMembers();
    }

    public synchronized Set<Long> getCurrentAndNextConfigVoters() {
        // 集群中所有参与投票的serverId
        Set<Long> voterIds = new HashSet<Long>(getQuorumVerifier()
                .getVotingMembers().keySet());
        // 如果lastSeen也有配置，也添加到serverId
        if (getLastSeenQuorumVerifier() != null) {
            voterIds.addAll(getLastSeenQuorumVerifier().getVotingMembers()
                    .keySet());
        }
        return voterIds;
    }
    
    /**
     * Check if a node is in the current view. With static membership, the
     * result of this check will never change; only when dynamic membership
     * is introduced will this be more useful.
     */
    public boolean viewContains(Long sid) {
        return this.getView().containsKey(sid);
    }

    /**
     * Only used by QuorumStats at the moment
     */
    public String[] getQuorumPeers() {
        List<String> l = new ArrayList<String>();
        synchronized (this) {
            if (leader != null) {
                for (LearnerHandler fh : leader.getLearners()) {
                    if (fh.getSocket() != null) {
                        String s = fh.getSocket().getRemoteSocketAddress().toString();
                        if (leader.isLearnerSynced(fh))
                            s += "*";
                        l.add(s);
                    }
                }
            } else if (follower != null) {
                l.add(follower.sock.getRemoteSocketAddress().toString());
            }
        }
        return l.toArray(new String[0]);
    }

    public String getServerState() {
        switch (getPeerState()) {
        case LOOKING:
            return QuorumStats.Provider.LOOKING_STATE;
        case LEADING:
            return QuorumStats.Provider.LEADING_STATE;
        case FOLLOWING:
            return QuorumStats.Provider.FOLLOWING_STATE;
        case OBSERVING:
            return QuorumStats.Provider.OBSERVING_STATE;
        }
        return QuorumStats.Provider.UNKNOWN_STATE;
    }


    /**
     * set the id of this quorum peer.
     */
    public void setMyid(long myid) {
        this.myid = myid;
    }

    /**
     * Get the number of milliseconds of each tick
     */
    public int getTickTime() {
        return tickTime;
    }

    /**
     * Set the number of milliseconds of each tick
     */
    public void setTickTime(int tickTime) {
        LOG.info("tickTime set to " + tickTime);
        this.tickTime = tickTime;
    }

    /** Maximum number of connections allowed from particular host (ip) */
    public int getMaxClientCnxnsPerHost() {
        if (cnxnFactory != null) {
            return cnxnFactory.getMaxClientCnxnsPerHost();
        }
        if (secureCnxnFactory != null) {
            return secureCnxnFactory.getMaxClientCnxnsPerHost();
        }
        return -1;
    }

    /** Whether local sessions are enabled */
    public boolean areLocalSessionsEnabled() {
        return localSessionsEnabled;
    }

    /** Whether to enable local sessions */
    public void enableLocalSessions(boolean flag) {
        LOG.info("Local sessions " + (flag ? "enabled" : "disabled"));
        localSessionsEnabled = flag;
    }

    /** Whether local sessions are allowed to upgrade to global sessions */
    public boolean isLocalSessionsUpgradingEnabled() {
        return localSessionsUpgradingEnabled;
    }

    /** Whether to allow local sessions to upgrade to global sessions */
    public void enableLocalSessionsUpgrading(boolean flag) {
        LOG.info("Local session upgrading " + (flag ? "enabled" : "disabled"));
        localSessionsUpgradingEnabled = flag;
    }

    /** minimum session timeout in milliseconds */
    public int getMinSessionTimeout() {
        return minSessionTimeout;
    }

    /** minimum session timeout in milliseconds */
    public void setMinSessionTimeout(int min) {
        LOG.info("minSessionTimeout set to " + min);
        this.minSessionTimeout = min;
    }

    /** maximum session timeout in milliseconds */
    public int getMaxSessionTimeout() {
        return maxSessionTimeout;
    }

    /** maximum session timeout in milliseconds */
    public void setMaxSessionTimeout(int max) {
        LOG.info("maxSessionTimeout set to " + max);
        this.maxSessionTimeout = max;
    }

    /**
     * Get the number of ticks that the initial synchronization phase can take
     */
    public int getInitLimit() {
        return initLimit;
    }

    /**
     * Set the number of ticks that the initial synchronization phase can take
     */
    public void setInitLimit(int initLimit) {
        LOG.info("initLimit set to " + initLimit);
        this.initLimit = initLimit;
    }

    /**
     * Get the current tick
     */
    public int getTick() {
        return tick.get();
    }

    public QuorumVerifier configFromString(String s) throws IOException, ConfigException{
        Properties props = new Properties();        
        props.load(new StringReader(s));
        return QuorumPeerConfig.parseDynamicConfig(props, electionType, false, false);
    }
    
    /**
     * Return QuorumVerifier object for the last committed configuration.
     */
    public QuorumVerifier getQuorumVerifier(){
        synchronized (QV_LOCK) {
            return quorumVerifier;
        }
    }

    /**
     * Return QuorumVerifier object for the last proposed configuration.
     */
    public QuorumVerifier getLastSeenQuorumVerifier(){
        synchronized (QV_LOCK) {
            return lastSeenQuorumVerifier;
        }
    }
    
    private void connectNewPeers(){
        synchronized (QV_LOCK) {
            if (qcm != null && quorumVerifier != null && lastSeenQuorumVerifier != null) {
                Map<Long, QuorumServer> committedView = quorumVerifier.getAllMembers();
                for (Entry<Long, QuorumServer> e : lastSeenQuorumVerifier.getAllMembers().entrySet()) {
                    if (e.getKey() != getId() && !committedView.containsKey(e.getKey()))
                        qcm.connectOne(e.getKey());
                }
            }
        }
    }

    public synchronized void restartLeaderElection(QuorumVerifier qvOLD, QuorumVerifier qvNEW){
        if (qvOLD == null || !qvOLD.equals(qvNEW)) {
            LOG.warn("Restarting Leader Election");
            getElectionAlg().shutdown();
            shuttingDownLE = false;
            startLeaderElection();
        }           
    }

    public String getNextDynamicConfigFilename() {
        return configFilename + QuorumPeerConfig.nextDynamicConfigFileSuffix;
    }
    
    public void setLastSeenQuorumVerifier(QuorumVerifier qv, boolean writeToDisk){
        synchronized (QV_LOCK) {
            if (lastSeenQuorumVerifier != null && lastSeenQuorumVerifier.getVersion() > qv.getVersion()) {
                LOG.error("setLastSeenQuorumVerifier called with stale config " + qv.getVersion() +
                        ". Current version: " + quorumVerifier.getVersion());

            }
            // assuming that a version uniquely identifies a configuration, so if
            // version is the same, nothing to do here.
            if (lastSeenQuorumVerifier != null &&
                    lastSeenQuorumVerifier.getVersion() == qv.getVersion()) {
                return;
            }
            lastSeenQuorumVerifier = qv;
            connectNewPeers();
            if (writeToDisk) {
                try {
                    QuorumPeerConfig.writeDynamicConfig(
                            getNextDynamicConfigFilename(), qv, true);
                } catch (IOException e) {
                    LOG.error("Error writing next dynamic config file to disk: ", e.getMessage());
                }
            }
        }
     }       
    
    public QuorumVerifier setQuorumVerifier(QuorumVerifier qv, boolean writeToDisk){
        synchronized (QV_LOCK) {
            if ((quorumVerifier != null) && (quorumVerifier.getVersion() >= qv.getVersion())) {
                // this is normal. For example - server found out about new config through FastLeaderElection gossiping
                // and then got the same config in UPTODATE message so its already known
                LOG.debug(getId() + " setQuorumVerifier called with known or old config " + qv.getVersion() +
                        ". Current version: " + quorumVerifier.getVersion());
                return quorumVerifier;
            }
            QuorumVerifier prevQV = quorumVerifier;
            quorumVerifier = qv;
            if (lastSeenQuorumVerifier == null || (qv.getVersion() > lastSeenQuorumVerifier.getVersion()))
                lastSeenQuorumVerifier = qv;

            if (writeToDisk) {
                // some tests initialize QuorumPeer without a static config file
                if (configFilename != null) {
                    try {
                        String dynamicConfigFilename = makeDynamicConfigFilename(
                                qv.getVersion());
                        QuorumPeerConfig.writeDynamicConfig(
                                dynamicConfigFilename, qv, false);
                        QuorumPeerConfig.editStaticConfig(configFilename,
                                dynamicConfigFilename,
                                needEraseClientInfoFromStaticConfig());
                    } catch (IOException e) {
                        LOG.error("Error closing file: ", e.getMessage());
                    }
                } else {
                    LOG.info("writeToDisk == true but configFilename == null");
                }
            }

            if (qv.getVersion() == lastSeenQuorumVerifier.getVersion()) {
                QuorumPeerConfig.deleteFile(getNextDynamicConfigFilename());
            }
            QuorumServer qs = qv.getAllMembers().get(getId());
            if (qs != null) {
                setQuorumAddress(qs.addr);
                setElectionAddress(qs.electionAddr);
                setClientAddress(qs.clientAddr);
            }
            return prevQV;
        }
    }

    private String makeDynamicConfigFilename(long version) {
        return configFilename + ".dynamic." + Long.toHexString(version);
    }

    private boolean needEraseClientInfoFromStaticConfig() {
        QuorumServer server = quorumVerifier.getAllMembers().get(getId());
        return (server != null && server.clientAddr != null);
    }

    /**
     * Get an instance of LeaderElection
     */
    public Election getElectionAlg(){
        return electionAlg;
    }

    /**
     * Get the synclimit
     */
    public int getSyncLimit() {
        return syncLimit;
    }

    /**
     * Set the synclimit
     */
    public void setSyncLimit(int syncLimit) {
        this.syncLimit = syncLimit;
    }
    
    
    /**
     * The syncEnabled can also be set via a system property.
     */
    public static final String SYNC_ENABLED = "zookeeper.observer.syncEnabled";
    
    /**
     * Return syncEnabled.
     * 
     * @return
     */
    public boolean getSyncEnabled() {
        if (System.getProperty(SYNC_ENABLED) != null) {
            LOG.info(SYNC_ENABLED + "=" + Boolean.getBoolean(SYNC_ENABLED));   
            return Boolean.getBoolean(SYNC_ENABLED);
        } else {        
            return syncEnabled;
        }
    }
    
    /**
     * Set syncEnabled.
     * 
     * @param syncEnabled
     */
    public void setSyncEnabled(boolean syncEnabled) {
        this.syncEnabled = syncEnabled;
    }

    /**
     * Gets the election type
     */
    public int getElectionType() {
        return electionType;
    }

    /**
     * Sets the election type
     */
    public void setElectionType(int electionType) {
        this.electionType = electionType;
    }

    public boolean getQuorumListenOnAllIPs() {
        return quorumListenOnAllIPs;
    }

    public void setQuorumListenOnAllIPs(boolean quorumListenOnAllIPs) {
        this.quorumListenOnAllIPs = quorumListenOnAllIPs;
    }

    public void setCnxnFactory(ServerCnxnFactory cnxnFactory) {
        this.cnxnFactory = cnxnFactory;
    }

    public void setSecureCnxnFactory(ServerCnxnFactory secureCnxnFactory) {
        this.secureCnxnFactory = secureCnxnFactory;
    }

    private void startServerCnxnFactory() {
        if (cnxnFactory != null) {
            cnxnFactory.start();
        }
        if (secureCnxnFactory != null) {
            secureCnxnFactory.start();
        }
    }

    private void shutdownServerCnxnFactory() {
        if (cnxnFactory != null) {
            cnxnFactory.shutdown();
        }
        if (secureCnxnFactory != null) {
            secureCnxnFactory.shutdown();
        }
    }

    // Leader and learner will control the zookeeper server and pass it into QuorumPeer.
    public void setZooKeeperServer(ZooKeeperServer zks) {
        if (cnxnFactory != null) {
            cnxnFactory.setZooKeeperServer(zks);
        }
        if (secureCnxnFactory != null) {
            secureCnxnFactory.setZooKeeperServer(zks);
        }
    }

    public void closeAllConnections() {
        if (cnxnFactory != null) {
            cnxnFactory.closeAll();
        }
        if (secureCnxnFactory != null) {
            secureCnxnFactory.closeAll();
        }
    }

    public int getClientPort() {
        if (cnxnFactory != null) {
            return cnxnFactory.getLocalPort();
        }
        return -1;
    }

    public void setTxnFactory(FileTxnSnapLog factory) {
        this.logFactory = factory;
    }

    public FileTxnSnapLog getTxnFactory() {
        return this.logFactory;
    }

    /**
     * set zk database for this node
     * @param database
     */
    public void setZKDatabase(ZKDatabase database) {
        this.zkDb = database;
    }

    protected ZKDatabase getZkDb() {
        return zkDb;
    }

    public synchronized void initConfigInZKDatabase() {   
        if (zkDb != null) zkDb.initConfigInZKDatabase(getQuorumVerifier());
    }
    
    public void setRunning(boolean running) {
        this.running = running;
    }

    public boolean isRunning() {
        return running;
    }

    /**
     * get reference to QuorumCnxManager
     */
    public QuorumCnxManager getQuorumCnxManager() {
        return qcm;
    }
    private long readLongFromFile(String name) throws IOException {
        // 从快照日志文件下读取文件
        File file = new File(logFactory.getSnapDir(), name);
        BufferedReader br = new BufferedReader(new FileReader(file));
        String line = "";
        try {
            line = br.readLine();
            return Long.parseLong(line);
        } catch(NumberFormatException e) {
            throw new IOException("Found " + line + " in " + file);
        } finally {
            br.close();
        }
    }

    private long acceptedEpoch = -1;
    private long currentEpoch = -1;

    public static final String CURRENT_EPOCH_FILENAME = "currentEpoch";

    public static final String ACCEPTED_EPOCH_FILENAME = "acceptedEpoch";

	/**
	 * Write a long value to disk atomically. Either succeeds or an exception
	 * is thrown.
	 * @param name file name to write the long to
	 * @param value the long value to write to the named file
	 * @throws IOException if the file cannot be written atomically
	 */
    private void writeLongToFile(String name, final long value) throws IOException {
        File file = new File(logFactory.getSnapDir(), name);
        new AtomicFileWritingIdiom(file, new WriterStatement() {
            @Override
            public void write(Writer bw) throws IOException {
                bw.write(Long.toString(value));
            }
        });
    }

    public long getCurrentEpoch() throws IOException {
        if (currentEpoch == -1) {
            currentEpoch = readLongFromFile(CURRENT_EPOCH_FILENAME);
        }
        return currentEpoch;
    }

    public long getAcceptedEpoch() throws IOException {
        if (acceptedEpoch == -1) {
            acceptedEpoch = readLongFromFile(ACCEPTED_EPOCH_FILENAME);
        }
        return acceptedEpoch;
    }

    public void setCurrentEpoch(long e) throws IOException {
        currentEpoch = e;
        writeLongToFile(CURRENT_EPOCH_FILENAME, e);

    }

    public void setAcceptedEpoch(long e) throws IOException {
        acceptedEpoch = e;
        writeLongToFile(ACCEPTED_EPOCH_FILENAME, e);
    }
   
    public boolean processReconfig(QuorumVerifier qv, Long suggestedLeaderId, Long zxid, boolean restartLE) {
       InetSocketAddress oldClientAddr = getClientAddress();

       // update last committed quorum verifier, write the new config to disk
       // and restart leader election if config changed
        // 更新本机的集群信息，并持久化到磁盘文件.dynamic.version
       QuorumVerifier prevQV = setQuorumVerifier(qv, true);

       // There is no log record for the initial config, thus after syncing
       // with leader
       // /zookeeper/config is empty! it is also possible that last committed
       // config is propagated during leader election
       // without the propagation the corresponding log records.
       // so we should explicitly do this (this is not necessary when we're
       // already a Follower/Observer, only
       // for Learner):

        // 更新/zookeeper/config 在zk的内存数据
       initConfigInZKDatabase();

       if (prevQV.getVersion() < qv.getVersion() && !prevQV.equals(qv)) {
           Map<Long, QuorumServer> newMembers = qv.getAllMembers();
           updateRemotePeerMXBeans(newMembers);
           if (restartLE) restartLeaderElection(prevQV, qv);

           QuorumServer myNewQS = newMembers.get(getId());
           // 更新本机的clientAddr
           if (myNewQS != null && myNewQS.clientAddr != null
                   && !myNewQS.clientAddr.equals(oldClientAddr)) {
               cnxnFactory.reconfigure(myNewQS.clientAddr);
               updateThreadName();
           }
            // 更新参与投票的状态，是participate还是observer
           boolean roleChange = updateLearnerType(qv);
           boolean leaderChange = false;
           if (suggestedLeaderId != null) {
               // zxid should be non-null too
               // 更新投票
               leaderChange = updateVote(suggestedLeaderId, zxid);
           } else {
               // 获取当前leader serverId
               long currentLeaderId = getCurrentVote().getId();
               // 对比新老两个leader是否一致
               QuorumServer myleaderInCurQV = prevQV.getVotingMembers().get(currentLeaderId);
               QuorumServer myleaderInNewQV = qv.getVotingMembers().get(currentLeaderId);
               leaderChange = (myleaderInCurQV == null || myleaderInCurQV.addr == null || 
                               myleaderInNewQV == null || !myleaderInCurQV.addr.equals(myleaderInNewQV.addr));
               // we don't have a designated leader - need to go into leader
               // election
               reconfigFlagClear();
           }

           // 如果本节点的投票状态更改 或者 leader更改都表示更改
           if (roleChange || leaderChange) {
               return true;
           }
       }
       return false;

   }

    private void updateRemotePeerMXBeans(Map<Long, QuorumServer> newMembers) {
        Set<Long> existingMembers = new HashSet<Long>(newMembers.keySet());
        existingMembers.retainAll(jmxRemotePeerBean.keySet());
        for (Long id : existingMembers) {
            RemotePeerBean rBean = jmxRemotePeerBean.get(id);
            rBean.setQuorumServer(newMembers.get(id));
        }

        Set<Long> joiningMembers = new HashSet<Long>(newMembers.keySet());
        joiningMembers.removeAll(jmxRemotePeerBean.keySet());
        joiningMembers.remove(getId()); // remove self as it is local bean
        for (Long id : joiningMembers) {
            QuorumServer qs = newMembers.get(id);
            RemotePeerBean rBean = new RemotePeerBean(qs);
            try {
                MBeanRegistry.getInstance().register(rBean, jmxQuorumBean);
                jmxRemotePeerBean.put(qs.id, rBean);
            } catch (Exception e) {
                LOG.warn("Failed to register with JMX", e);
            }
        }

        Set<Long> leavingMembers = new HashSet<Long>(jmxRemotePeerBean.keySet());
        leavingMembers.removeAll(newMembers.keySet());
        for (Long id : leavingMembers) {
            RemotePeerBean rBean = jmxRemotePeerBean.remove(id);
            try {
                MBeanRegistry.getInstance().unregister(rBean);
            } catch (Exception e) {
                LOG.warn("Failed to unregister with JMX", e);
            }
        }
    }

   private boolean updateLearnerType(QuorumVerifier newQV) {        
       //check if I'm an observer in new config
       if (newQV.getObservingMembers().containsKey(getId())) {
           if (getLearnerType()!=LearnerType.OBSERVER){
               setLearnerType(LearnerType.OBSERVER);
               LOG.info("Becoming an observer");
               reconfigFlagSet();
               return true;
           } else {
               return false;           
           }
       } else if (newQV.getVotingMembers().containsKey(getId())) {
           if (getLearnerType()!=LearnerType.PARTICIPANT){
               setLearnerType(LearnerType.PARTICIPANT);
               LOG.info("Becoming a voting participant");
               reconfigFlagSet();
               return true;
           } else {
               return false;
           }
       }
       // I'm not in the view
      if (getLearnerType()!=LearnerType.PARTICIPANT){
          setLearnerType(LearnerType.PARTICIPANT);
          LOG.info("Becoming a non-voting participant");
          reconfigFlagSet();
          return true;
      }
      return false;
   }
   
   private boolean updateVote(long designatedLeader, long zxid){       
       Vote currentVote = getCurrentVote();
       if (currentVote!=null && designatedLeader != currentVote.getId()) {
           setCurrentVote(new Vote(designatedLeader, zxid));
           reconfigFlagSet();
           LOG.warn("Suggested leader: " + designatedLeader);
           return true;
       }
       return false;
   }
 
    /**
     * Updates leader election info to avoid inconsistencies when
     * a new server tries to join the ensemble.
     * 
     * @see https://issues.apache.org/jira/browse/ZOOKEEPER-1732
     */
    protected void updateElectionVote(long newEpoch) {
        Vote currentVote = getCurrentVote();
        if (currentVote != null) {
            setCurrentVote(new Vote(currentVote.getId(),
                currentVote.getZxid(),
                currentVote.getElectionEpoch(),
                newEpoch,
                currentVote.getState()));
        }
    }

    private void updateThreadName() {
        String plain = cnxnFactory != null ?
                cnxnFactory.getLocalAddress() != null ?
                        cnxnFactory.getLocalAddress().toString() : "disabled" : "disabled";
        String secure = secureCnxnFactory != null ? secureCnxnFactory.getLocalAddress().toString() : "disabled";
        setName(String.format("QuorumPeer[myid=%d](plain=%s)(secure=%s)", getId(), plain, secure));
    }

    /**
     * Sets the time taken for leader election in milliseconds.
     *
     * @param electionTimeTaken time taken for leader election
     */
    void setElectionTimeTaken(long electionTimeTaken) {
        this.electionTimeTaken = electionTimeTaken;
    }

    /**
     * @return the time taken for leader election in milliseconds.
     */
    long getElectionTimeTaken() {
        return electionTimeTaken;
    }
}<|MERGE_RESOLUTION|>--- conflicted
+++ resolved
@@ -643,9 +643,6 @@
     }
 
     DatagramSocket udpSocket;
-<<<<<<< HEAD
-    // 本机与客户端的通信地址
-=======
 
     /**
      * clientPort=2181
@@ -659,7 +656,6 @@
      clientPort是集群对外响应的端口号
      */
     // 议员地址就是配置中的第一个server地址
->>>>>>> 473a349a
     private InetSocketAddress myQuorumAddr;
     // 选举地址就是配置中的第二个server地址
     private InetSocketAddress myElectionAddr = null;
